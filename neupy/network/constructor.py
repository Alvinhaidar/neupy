--- conflicted
+++ resolved
@@ -78,11 +78,9 @@
     }
 
     if isinstance(input_layer.input_shape, tuple):
-<<<<<<< HEAD
+        # Shape doesn't include batch size dimension, that's why
+        # we need add one
         ndim = len(input_layer.input_shape) + 1
-=======
-        ndim = len(input_layer.input_shape)
->>>>>>> 1cf3bd88
     else:
         ndim = 2
 
@@ -338,11 +336,7 @@
         updates = []
         for parameter in layer.parameters:
             updates.extend(self.init_param_updates(layer, parameter))
-<<<<<<< HEAD
         updates.extend(layer.updates)
-=======
-        updates.extend(layer.updates())
->>>>>>> 1cf3bd88
         return updates
 
     def init_param_updates(self, parameter):
