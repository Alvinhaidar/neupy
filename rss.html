--- conflicted
+++ resolved
@@ -6,7 +6,7 @@
         <description>Neural Networks in Python</description>
         <language>en-us</language>
         <pubDate>Mon, 26 Mar 2018 00:00:00 +0200</pubDate>
-        
+
         <item>
             <link>http://neupy.com/2018/03/26/making_art_with_growing_neural_gas.html</link>
             <guid>http://neupy.com/2018/03/26/making_art_with_growing_neural_gas.html</guid>
@@ -225,7 +225,7 @@
 ]]></description>
              <pubDate>Mon, 26 Mar 2018 00:00:00 +0200</pubDate>
         </item>
-    
+
         <item>
             <link>http://neupy.com/2017/12/17/sofm_text_style.html</link>
             <guid>http://neupy.com/2017/12/17/sofm_text_style.html</guid>
@@ -425,7 +425,7 @@
 ]]></description>
              <pubDate>Sun, 17 Dec 2017 00:00:00 +0100</pubDate>
         </item>
-    
+
         <item>
             <link>http://neupy.com/2017/12/13/sofm_art.html</link>
             <guid>http://neupy.com/2017/12/13/sofm_art.html</guid>
@@ -514,7 +514,7 @@
 ]]></description>
              <pubDate>Wed, 13 Dec 2017 00:00:00 +0100</pubDate>
         </item>
-    
+
         <item>
             <link>http://neupy.com/2017/12/09/sofm_applications.html</link>
             <guid>http://neupy.com/2017/12/09/sofm_applications.html</guid>
@@ -713,7 +713,7 @@
 ]]></description>
              <pubDate>Sat, 09 Dec 2017 00:00:00 +0100</pubDate>
         </item>
-    
+
         <item>
             <link>http://neupy.com/2016/12/17/hyperparameter_optimization_for_neural_networks.html</link>
             <guid>http://neupy.com/2016/12/17/hyperparameter_optimization_for_neural_networks.html</guid>
@@ -1380,7 +1380,7 @@
 ]]></description>
              <pubDate>Sat, 17 Dec 2016 00:00:00 +0100</pubDate>
         </item>
-    
+
         <item>
             <link>http://neupy.com/2016/11/12/mnist_classification.html</link>
             <guid>http://neupy.com/2016/11/12/mnist_classification.html</guid>
@@ -1634,16 +1634,12 @@
 <span class="go">Validation accuracy: 98.37%</span>
 </pre></div>
 </div>
-<<<<<<< HEAD
 <p>The 98.37% accuracy is pretty good accuracy for such a simple solution. Additional modification can improve network’s accuracy.</p>
-=======
-<p>The 98.37% accuracy is pretty good accuracy for such a simple solution. Additional modification can improve prediction accuracy.</p>
->>>>>>> 972d8fab
 </div>
 ]]></description>
              <pubDate>Sat, 12 Nov 2016 00:00:00 +0100</pubDate>
         </item>
-    
+
         <item>
             <link>http://neupy.com/2015/09/21/password_recovery.html</link>
             <guid>http://neupy.com/2015/09/21/password_recovery.html</guid>
@@ -1987,7 +1983,7 @@
 ]]></description>
              <pubDate>Mon, 21 Sep 2015 00:00:00 +0200</pubDate>
         </item>
-    
+
         <item>
             <link>http://neupy.com/2015/09/20/discrete_hopfield_network.html</link>
             <guid>http://neupy.com/2015/09/20/discrete_hopfield_network.html</guid>
@@ -2623,7 +2619,7 @@
 ]]></description>
              <pubDate>Sun, 20 Sep 2015 00:00:00 +0200</pubDate>
         </item>
-    
+
         <item>
             <link>http://neupy.com/2015/07/04/boston_house_prices_dataset.html</link>
             <guid>http://neupy.com/2015/07/04/boston_house_prices_dataset.html</guid>
@@ -2978,7 +2974,7 @@
 ]]></description>
              <pubDate>Sat, 04 Jul 2015 00:00:00 +0200</pubDate>
         </item>
-    
+
         <item>
             <link>http://neupy.com/2015/07/04/visualize_backpropagation_algorithms.html</link>
             <guid>http://neupy.com/2015/07/04/visualize_backpropagation_algorithms.html</guid>
@@ -3186,6 +3182,6 @@
 ]]></description>
              <pubDate>Sat, 04 Jul 2015 00:00:00 +0200</pubDate>
         </item>
-    
+
     </channel>
 </rss>